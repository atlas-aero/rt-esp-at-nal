[package]
name = "esp-at-nal"
description = "Network layer client for ESP-AT modems"
keywords = ["ESP8266", "network", "no_std", "at"]
categories  = ["embedded", "network-programming", "no-std"]
authors = ["PEGASUS GmbH <info@pegasus-aero.de>"]
license = "MIT OR Apache-2.0"
version = "0.2.1"
edition = "2021"
repository = "https://github.com/pegasus-aero/rt-esp-at-nal"
readme = "README.md"
documentation = "https://docs.rs/esp-at-nal"

[dependencies]
<<<<<<< HEAD
atat = "0.17.0"
embedded-nal = "0.8.0"
=======
atat = "0.18.0"
embedded-nal = "0.6.0"
>>>>>>> 0efbccd9
nb = "1.0.0"
fugit = "0.3.6"
fugit-timer = "0.1.3"
heapless = "0.7.16"
bbqueue = { version = "0.5.0", optional = true }
numtoa = "0.2"
base16 = { version = "0.2", default-features = false }

[dev-dependencies]
env_logger = "0.6"
log = "0.4"
mockall = "0.11.2"
serialport = { git = "https://github.com/dbrgn/serialport-rs", branch = "embedded-hal", features = ["embedded"], default_features = false }

[features]
default = ["examples"]

# Fail on warnings
strict = []

# Enables logging of ATAT crate
log = ['atat/log']

# Automic support for thumbv6m targets
thumbv6 = ['bbqueue/thumbv6']

# Contains mocks for doc examples and may be disabled for production.
examples = []<|MERGE_RESOLUTION|>--- conflicted
+++ resolved
@@ -12,13 +12,8 @@
 documentation = "https://docs.rs/esp-at-nal"
 
 [dependencies]
-<<<<<<< HEAD
-atat = "0.17.0"
+atat = "0.18.0"
 embedded-nal = "0.8.0"
-=======
-atat = "0.18.0"
-embedded-nal = "0.6.0"
->>>>>>> 0efbccd9
 nb = "1.0.0"
 fugit = "0.3.6"
 fugit-timer = "0.1.3"
